--- conflicted
+++ resolved
@@ -19,309 +19,6 @@
 
 BACKEND_URL = "http://127.0.0.1:8000"
 
-<<<<<<< HEAD
-# Styles for keyword highlighting
-st.markdown(
-    """
-<style>
-.kw-chip {
-  display: inline-block;
-  padding: 0.2rem 0.5rem;
-  margin: 0.2rem 0.35rem 0 0;
-  background-color: #ffe8e8;
-  border: 1px solid #ff4d4f;
-  color: #a8071a;
-  border-radius: 12px;
-  font-size: 0.85rem;
-}
-.kw-highlight {
-  background-color: #fff3cd;
-  border-bottom: 2px solid #ff4d4f;
-  padding: 0 2px;
-}
-</style>
-""",
-    unsafe_allow_html=True,
-)
-
-LANG_TO_CODE = {
-    "English": "en",
-    "Spanish": "es",
-    "French": "fr",
-    "Hindi": "hi",
-    "Nepali": "ne",
-    # Map Sanskrit to Hindi for transcription support
-    "Sanskrit": "hi",
-}
-
-def highlight_keywords(text: str, found_keywords) -> str:
-    import re
-    if not text:
-        return ""
-    kws = [kw for kw in (found_keywords or []) if isinstance(kw, str) and kw.strip()]
-    if not kws:
-        return text
-    # Longest first to avoid partial overlaps
-    kws = sorted(set(kws), key=len, reverse=True)
-    pattern = re.compile(r"(" + "|".join(re.escape(k) for k in kws) + r")", re.IGNORECASE)
-    return pattern.sub(lambda m: f'<span class="kw-highlight">{m.group(0)}</span>', text)
-
-def analyze_audio_with_backend(file_name: str, file_bytes: bytes, language_code: str):
-    try:
-        guessed_mime, _ = mimetypes.guess_type(file_name)
-        content_type = guessed_mime if guessed_mime and guessed_mime.startswith("audio/") else "audio/wav"
-        files = {
-            "file": (file_name, file_bytes, content_type),
-        }
-        data = {"language": language_code}
-        resp = requests.post(f"{BACKEND_URL}/analyze-audio", files=files, data=data, timeout=120)
-        if resp.status_code == 200:
-            return resp.json()
-        return {"error": f"Backend error {resp.status_code}", "detail": resp.text}
-    except Exception as e:
-        return {"error": str(e)}
-
-
-def _compute_ws_url(http_url: str) -> str:
-    """Compute the WebSocket URL from the configured HTTP backend URL."""
-    parsed = urlparse(http_url)
-    if parsed.scheme not in ("http", "https"):
-        # Assume user already provided ws/wss URL
-        return http_url.rstrip("/") + "/audio/stream"
-    ws_scheme = "wss" if parsed.scheme == "https" else "ws"
-    ws_parsed = parsed._replace(scheme=ws_scheme)
-    base_ws = urlunparse(ws_parsed).rstrip("/")
-    return f"{base_ws}/audio/stream"
-
-
-def _start_ws_sender_once():
-    """Start a background WebSocket client to send audio chunks to backend and receive results."""
-    if st.session_state.get("ws_thread_started"):
-        return
-
-    st.session_state.setdefault("ws_queue", queue.Queue(maxsize=50))
-    st.session_state.setdefault("results_queue", queue.Queue(maxsize=50))
-    st.session_state.setdefault("live_result", None)
-
-    ws_url = _compute_ws_url(BACKEND_URL)
-    ws_queue = st.session_state["ws_queue"]
-    results_queue = st.session_state["results_queue"]
-=======
-
-# Simulated keyword list (empty initially, small chance of detection for testing)
-keywords = []  # Empty to start; add keywords via backend later
->>>>>>> 63514cc2
-
-    def _run():
-        async def _ws_loop():
-            while True:
-                try:
-                    async with websockets.connect(ws_url, ping_interval=20, ping_timeout=20, max_size=2**22) as ws:
-                        async def _recv_task():
-                            while True:
-                                try:
-                                    msg = await ws.recv()
-                                except Exception:
-                                    break
-                                # Backend sends JSON text frames
-                                try:
-                                    data = json.loads(msg) if isinstance(msg, (str, bytes)) else msg
-                                    # push to results queue for main thread to consume
-                                    try:
-                                        results_queue.put_nowait(data)
-                                    except queue.Full:
-                                        # drop if overflowing
-                                        pass
-                                except Exception:
-                                    pass
-
-                        async def _send_task():
-                            while True:
-                                chunk = ws_queue.get()
-                                if chunk is None:
-                                    try:
-                                        await ws.close()
-                                    except Exception:
-                                        pass
-                                    return
-                                try:
-                                    await ws.send(chunk)
-                                except Exception:
-                                    # Put back the chunk if needed or drop
-                                    pass
-
-                        await asyncio.gather(_recv_task(), _send_task())
-                except Exception:
-                    # Retry connection after short delay
-                    time.sleep(1.0)
-                    continue
-
-        asyncio.run(_ws_loop())
-
-    t = threading.Thread(target=_run, daemon=True)
-    t.start()
-    st.session_state["ws_thread_started"] = True
-
-
-# Global reference to avoid calling Streamlit APIs from audio callback thread
-_STREAM_STATE = {"ws_queue": None}
-
-def _set_global_stream_state_from_session():
-    try:
-        _STREAM_STATE["ws_queue"] = st.session_state.get("ws_queue")
-    except Exception:
-        _STREAM_STATE["ws_queue"] = None
-
-# Language selection for multilingual support
-language = st.selectbox("Select Language", ["English", "Spanish", "French", "Hindi", "Nepali", "Sanskrit"])
-translations = {
-    "English": {
-        "title": "Voice Scam Shield",
-        "record_audio": "Record Audio",
-        "upload_file": "Upload Audio File for Analysis",
-        "start_recording": "Start Recording",
-        "stop_recording": "Stop Recording",
-        "summary": "Recording Summary",
-        "flagged_segments": "Flagged Segments",
-        "no_segments": "No flagged segments.",
-        "download_report": "Download Report",
-        "processing_file": "Processing file",
-        "choose_file": "Choose an audio file"
-    },
-    "Spanish": {
-        "title": "Escudo de Estafas de Voz",
-        "record_audio": "Grabar Audio",
-        "upload_file": "Subir Archivo de Audio para Análisis",
-        "start_recording": "Iniciar Grabación",
-        "stop_recording": "Detener Grabación",
-        "summary": "Resumen de la Grabación",
-        "flagged_segments": "Segmentos Marcados",
-        "no_segments": "No hay segmentos marcados.",
-        "download_report": "Descargar Informe",
-        "processing_file": "Procesando archivo",
-        "choose_file": "Elige un archivo de audio"
-    },
-    "French": {
-        "title": "Bouclier Antifraude Vocale",
-        "record_audio": "Enregistrer l'Audio",
-        "upload_file": "Télécharger un Fichier Audio pour Analyse",
-        "start_recording": "Démarrer l'Enregistrement",
-        "stop_recording": "Arrêter l'Enregistrement",
-        "summary": "Résumé de l'Enregistrement",
-        "flagged_segments": "Segments Signalés",
-        "no_segments": "Aucun segment signalé.",
-        "download_report": "Télécharger le Rapport",
-        "processing_file": "Traitement du fichier",
-        "choose_file": "Choisissez un fichier audio"
-    },
-    "Hindi": {
-        "title": "वॉयस स्कैम शील्ड",
-        "record_audio": "ऑडियो रिकॉर्ड करें",
-        "upload_file": "विश्लेषण के लिए ऑडियो फ़ाइल अपलोड करें",
-        "start_recording": "रिकॉर्डिंग शुरू करें",
-        "stop_recording": "रिकॉर्डिंग रोकें",
-        "summary": "रिकॉर्डिंग सारांश",
-        "flagged_segments": "चिह्नित खंड",
-        "no_segments": "कोई चिह्नित खंड नहीं।",
-        "download_report": "रिपोर्ट डाउनलोड करें",
-        "processing_file": "फ़ाइल प्रसंस्करण कर रहा है",
-        "choose_file": "एक ऑडियो फ़ाइल चुनें"
-    },
-    "Nepali": {
-        "title": "भ्वाइस स्क्याम शिल्ड",
-        "record_audio": "अडियो रेकर्ड गर्नुहोस्",
-        "upload_file": "विश्लेषणको लागि अडियो फाइल अपलोड गर्नुहोस्",
-        "start_recording": "रिकर्डिङ सुरु गर्नुहोस्",
-        "stop_recording": "रिकर्डिङ रोक्नुहोस्",
-        "summary": "रिकर्डिङ सारांश",
-        "flagged_segments": "फ्ल्याग गरिएका सेगमेन्टहरू",
-        "no_segments": "कुनै फ्ल्याग गरिएका सेगमेन्टहरू छैनन्।",
-        "download_report": "रिपोर्ट डाउनलोड गर्नुहोस्",
-        "processing_file": "फाइल प्रशोधन गर्दै",
-        "choose_file": "एउटा अडियो फाइल छान्नुहोस्"
-    },
-    "Sanskrit": {
-        "title": "स्वर घोटक रक्षक",
-        "record_audio": "शब्द रेकॉर्ड कुरु",
-        "upload_file": "विश्लेषणाय ऑडियो फाइल अपलोड कुरु",
-        "start_recording": "रिकॉर्डिंग आरम्भ कुरु",
-        "stop_recording": "रिकॉर्डिंग स्थगित कुरु",
-        "summary": "रिकॉर्डिंग सारांश",
-        "flagged_segments": "चिह्नित खण्ड",
-        "no_segments": "न चिह्नित खण्ड।",
-        "download_report": "रिपोर्ट डाउनलोड कुरु",
-        "processing_file": "फाइल प्रसंस्करण",
-        "choose_file": "एकं ऑडियो फाइल वृणु"
-    }
-}
-
-# Apply selected language
-t = translations[language]
-
-# Localized title
-st.title(t["title"])
-
-# Mode selection
-option = st.selectbox("Choose Mode", (t["record_audio"], t["upload_file"]))
-
-if option == t["record_audio"]:
-    st.header(t["record_audio"])
-
-    # Initialize session state
-    if "recording_active" not in st.session_state:
-        st.session_state["recording_active"] = False
-        st.session_state["current_data"] = None
-        st.session_state["call_segments"] = []
-        st.session_state["start_time"] = None
-        st.session_state["show_report"] = False
-        st.session_state["detected_keywords"] = set()
-
-    # WebRTC configuration for audio recording
-    rtc_configuration = RTCConfiguration({"iceServers": [{"urls": ["stun:stun.l.google.com:19302"]}]})
-
-<<<<<<< HEAD
-    # Audio processor to capture outgoing mic audio in SENDONLY mode
-    class WSForwardingAudioProcessor(AudioProcessorBase):
-        def recv(self, frame: av.AudioFrame) -> av.AudioFrame:
-            try:
-                pcm = frame.to_ndarray()
-                if pcm.ndim == 2:
-                    mono = pcm.mean(axis=0)
-                else:
-                    mono = pcm
-                if mono.dtype.kind in ("f",):
-                    mono = np.clip(mono, -1.0, 1.0)
-                    mono = (mono * 32767.0).astype(np.int16)
-                elif mono.dtype != np.int16:
-                    mono = mono.astype(np.int16)
-
-                buf = io.BytesIO()
-                sr = getattr(frame, "sample_rate", 16000) or 16000
-                sf.write(buf, mono, samplerate=int(sr), subtype="PCM_16", format="WAV")
-                data = buf.getvalue()
-                q = _STREAM_STATE.get("ws_queue")
-                if q is not None and not q.full():
-                    try:
-                        q.put_nowait(data)
-                    except Exception:
-                        pass
-            except Exception:
-                pass
-            return frame
-=======
-    # Audio callback to simulate transcription
-    def audio_frame_callback(frame: av.AudioFrame) -> av.AudioFrame:
-        # Simulate transcription; no actual audio processing
-        # TODO: For backend integration, send audio frame to backend
-        # Example:
-        audio_data = frame.to_ndarray().tobytes()
-        response = requests.post(PROCESS_AUDIO_ENDPOINT, data=audio_data)
-        if response.status_code == 200:
-            data = response.json()
-            # Update with real transcript, keyword, score, label
-
-        return frame
->>>>>>> 63514cc2
 
     # Start/stop recording
     if not st.session_state["recording_active"] and not st.session_state["show_report"]:
@@ -471,15 +168,7 @@
 
 elif option == t["upload_file"]:
     st.header(t["upload_file"])
-
-<<<<<<< HEAD
-    uploaded_file = st.file_uploader(t["choose_file"], type=["wav", "mp3", "m4a", "flac"]) 
-=======
-=======
-
-    uploaded_file = st.file_uploader(t["choose_file"], type=["wav", "mp3", "m4a"])
->>>>>>> 63514cc2
-
+    
     if uploaded_file is not None:
         st.write(f"{t['processing_file']}: {uploaded_file.name}")
         file_bytes = uploaded_file.getvalue()
@@ -514,52 +203,6 @@
             st.markdown(highlight_keywords(text, found), unsafe_allow_html=True)
             st.caption(f"Language: {transcription.get('language','?')} | Confidence: {transcription.get('confidence',0):.0%}")
         else:
-<<<<<<< HEAD
-            st.info("No transcription available")
-
-        # Show list of scam words
-        st.markdown("**Detected scam words:**")
-        if found:
-            chips = "".join(f"<span class='kw-chip'>{kw}</span>" for kw in sorted(set(found), key=str.lower))
-            st.markdown(chips, unsafe_allow_html=True)
-            st.caption(f"Keyword score: {keywords_info.get('keyword_score',0):.0%} | Suspicious: {'Yes' if keywords_info.get('is_suspicious') else 'No'}")
-=======
-        # Simulate transcription based on file name length
-            segment_count = min(max(len(uploaded_file.name) // 5, 1), 5)  # 1-5 segments
-
-        report_segments = []
-        detected_keywords = set()
-        for i in range(segment_count):
-            score = random.randint(0, 100)
-            if score < 50:
-                label = "Safe"
-                keyword = None
-            elif score < 80:
-                label = "Suspicious"
-                keyword = "test keyword" if random.random() < 0.2 else None
-            else:
-                label = "Scam"
-                keyword = "test keyword" if random.random() < 0.2 else None
-            if label in ["Suspicious", "Scam"]:
-                segment = {
-                    "Timestamp": f"00:00:{i*15:02d}",
-                    "Label": label,
-                    "Keyword": keyword or "None"
-                }
-                report_segments.append(segment)
-                if keyword:
-                    detected_keywords.add(keyword)
-
-        keywords_str = ", ".join(detected_keywords) or "None"
-        summary = f"Keyword detected: {keywords_str}"
-        
-        st.subheader(t["summary"])
-        st.write(f"{t['summary']}: {summary}")
-        
-        # Display only Suspicious and Scam segments
-        if report_segments:
-            df = pd.DataFrame(report_segments)
-            st.dataframe(df)
->>>>>>> 63514cc2
+
         else:
             st.write("None")